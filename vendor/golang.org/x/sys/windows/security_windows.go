// Copyright 2012 The Go Authors. All rights reserved.
// Use of this source code is governed by a BSD-style
// license that can be found in the LICENSE file.

package windows

import (
	"syscall"
	"unsafe"
)

const (
	NameUnknown          = 0
	NameFullyQualifiedDN = 1
	NameSamCompatible    = 2
	NameDisplay          = 3
	NameUniqueId         = 6
	NameCanonical        = 7
	NameUserPrincipal    = 8
	NameCanonicalEx      = 9
	NameServicePrincipal = 10
	NameDnsDomain        = 12
)

// This function returns 1 byte BOOLEAN rather than the 4 byte BOOL.
// http://blogs.msdn.com/b/drnick/archive/2007/12/19/windows-and-upn-format-credentials.aspx
//sys	TranslateName(accName *uint16, accNameFormat uint32, desiredNameFormat uint32, translatedName *uint16, nSize *uint32) (err error) [failretval&0xff==0] = secur32.TranslateNameW
//sys	GetUserNameEx(nameFormat uint32, nameBuffre *uint16, nSize *uint32) (err error) [failretval&0xff==0] = secur32.GetUserNameExW

// TranslateAccountName converts a directory service
// object name from one format to another.
func TranslateAccountName(username string, from, to uint32, initSize int) (string, error) {
	u, e := UTF16PtrFromString(username)
	if e != nil {
		return "", e
	}
	n := uint32(50)
	for {
		b := make([]uint16, n)
		e = TranslateName(u, from, to, &b[0], &n)
		if e == nil {
			return UTF16ToString(b[:n]), nil
		}
		if e != ERROR_INSUFFICIENT_BUFFER {
			return "", e
		}
		if n <= uint32(len(b)) {
			return "", e
		}
	}
}

const (
	// do not reorder
	NetSetupUnknownStatus = iota
	NetSetupUnjoined
	NetSetupWorkgroupName
	NetSetupDomainName
)

type UserInfo10 struct {
	Name       *uint16
	Comment    *uint16
	UsrComment *uint16
	FullName   *uint16
}

//sys	NetUserGetInfo(serverName *uint16, userName *uint16, level uint32, buf **byte) (neterr error) = netapi32.NetUserGetInfo
//sys	NetGetJoinInformation(server *uint16, name **uint16, bufType *uint32) (neterr error) = netapi32.NetGetJoinInformation
//sys	NetApiBufferFree(buf *byte) (neterr error) = netapi32.NetApiBufferFree

const (
	// do not reorder
	SidTypeUser = 1 + iota
	SidTypeGroup
	SidTypeDomain
	SidTypeAlias
	SidTypeWellKnownGroup
	SidTypeDeletedAccount
	SidTypeInvalid
	SidTypeUnknown
	SidTypeComputer
	SidTypeLabel
)

type SidIdentifierAuthority struct {
	Value [6]byte
}

var (
	SECURITY_NULL_SID_AUTHORITY        = SidIdentifierAuthority{[6]byte{0, 0, 0, 0, 0, 0}}
	SECURITY_WORLD_SID_AUTHORITY       = SidIdentifierAuthority{[6]byte{0, 0, 0, 0, 0, 1}}
	SECURITY_LOCAL_SID_AUTHORITY       = SidIdentifierAuthority{[6]byte{0, 0, 0, 0, 0, 2}}
	SECURITY_CREATOR_SID_AUTHORITY     = SidIdentifierAuthority{[6]byte{0, 0, 0, 0, 0, 3}}
	SECURITY_NON_UNIQUE_AUTHORITY      = SidIdentifierAuthority{[6]byte{0, 0, 0, 0, 0, 4}}
	SECURITY_NT_AUTHORITY              = SidIdentifierAuthority{[6]byte{0, 0, 0, 0, 0, 5}}
	SECURITY_MANDATORY_LABEL_AUTHORITY = SidIdentifierAuthority{[6]byte{0, 0, 0, 0, 0, 16}}
)

const (
	SECURITY_NULL_RID                   = 0
	SECURITY_WORLD_RID                  = 0
	SECURITY_LOCAL_RID                  = 0
	SECURITY_CREATOR_OWNER_RID          = 0
	SECURITY_CREATOR_GROUP_RID          = 1
	SECURITY_DIALUP_RID                 = 1
	SECURITY_NETWORK_RID                = 2
	SECURITY_BATCH_RID                  = 3
	SECURITY_INTERACTIVE_RID            = 4
	SECURITY_LOGON_IDS_RID              = 5
	SECURITY_SERVICE_RID                = 6
	SECURITY_LOCAL_SYSTEM_RID           = 18
	SECURITY_BUILTIN_DOMAIN_RID         = 32
	SECURITY_PRINCIPAL_SELF_RID         = 10
	SECURITY_CREATOR_OWNER_SERVER_RID   = 0x2
	SECURITY_CREATOR_GROUP_SERVER_RID   = 0x3
	SECURITY_LOGON_IDS_RID_COUNT        = 0x3
	SECURITY_ANONYMOUS_LOGON_RID        = 0x7
	SECURITY_PROXY_RID                  = 0x8
	SECURITY_ENTERPRISE_CONTROLLERS_RID = 0x9
	SECURITY_SERVER_LOGON_RID           = SECURITY_ENTERPRISE_CONTROLLERS_RID
	SECURITY_AUTHENTICATED_USER_RID     = 0xb
	SECURITY_RESTRICTED_CODE_RID        = 0xc
	SECURITY_NT_NON_UNIQUE_RID          = 0x15
)

// Predefined domain-relative RIDs for local groups.
// See https://msdn.microsoft.com/en-us/library/windows/desktop/aa379649(v=vs.85).aspx
const (
	DOMAIN_ALIAS_RID_ADMINS                         = 0x220
	DOMAIN_ALIAS_RID_USERS                          = 0x221
	DOMAIN_ALIAS_RID_GUESTS                         = 0x222
	DOMAIN_ALIAS_RID_POWER_USERS                    = 0x223
	DOMAIN_ALIAS_RID_ACCOUNT_OPS                    = 0x224
	DOMAIN_ALIAS_RID_SYSTEM_OPS                     = 0x225
	DOMAIN_ALIAS_RID_PRINT_OPS                      = 0x226
	DOMAIN_ALIAS_RID_BACKUP_OPS                     = 0x227
	DOMAIN_ALIAS_RID_REPLICATOR                     = 0x228
	DOMAIN_ALIAS_RID_RAS_SERVERS                    = 0x229
	DOMAIN_ALIAS_RID_PREW2KCOMPACCESS               = 0x22a
	DOMAIN_ALIAS_RID_REMOTE_DESKTOP_USERS           = 0x22b
	DOMAIN_ALIAS_RID_NETWORK_CONFIGURATION_OPS      = 0x22c
	DOMAIN_ALIAS_RID_INCOMING_FOREST_TRUST_BUILDERS = 0x22d
	DOMAIN_ALIAS_RID_MONITORING_USERS               = 0x22e
	DOMAIN_ALIAS_RID_LOGGING_USERS                  = 0x22f
	DOMAIN_ALIAS_RID_AUTHORIZATIONACCESS            = 0x230
	DOMAIN_ALIAS_RID_TS_LICENSE_SERVERS             = 0x231
	DOMAIN_ALIAS_RID_DCOM_USERS                     = 0x232
	DOMAIN_ALIAS_RID_IUSERS                         = 0x238
	DOMAIN_ALIAS_RID_CRYPTO_OPERATORS               = 0x239
	DOMAIN_ALIAS_RID_CACHEABLE_PRINCIPALS_GROUP     = 0x23b
	DOMAIN_ALIAS_RID_NON_CACHEABLE_PRINCIPALS_GROUP = 0x23c
	DOMAIN_ALIAS_RID_EVENT_LOG_READERS_GROUP        = 0x23d
	DOMAIN_ALIAS_RID_CERTSVC_DCOM_ACCESS_GROUP      = 0x23e
)

//sys	LookupAccountSid(systemName *uint16, sid *SID, name *uint16, nameLen *uint32, refdDomainName *uint16, refdDomainNameLen *uint32, use *uint32) (err error) = advapi32.LookupAccountSidW
//sys	LookupAccountName(systemName *uint16, accountName *uint16, sid *SID, sidLen *uint32, refdDomainName *uint16, refdDomainNameLen *uint32, use *uint32) (err error) = advapi32.LookupAccountNameW
//sys	ConvertSidToStringSid(sid *SID, stringSid **uint16) (err error) = advapi32.ConvertSidToStringSidW
//sys	ConvertStringSidToSid(stringSid *uint16, sid **SID) (err error) = advapi32.ConvertStringSidToSidW
//sys	GetLengthSid(sid *SID) (len uint32) = advapi32.GetLengthSid
//sys	CopySid(destSidLen uint32, destSid *SID, srcSid *SID) (err error) = advapi32.CopySid
//sys	AllocateAndInitializeSid(identAuth *SidIdentifierAuthority, subAuth byte, subAuth0 uint32, subAuth1 uint32, subAuth2 uint32, subAuth3 uint32, subAuth4 uint32, subAuth5 uint32, subAuth6 uint32, subAuth7 uint32, sid **SID) (err error) = advapi32.AllocateAndInitializeSid
//sys	createWellKnownSid(sidType WELL_KNOWN_SID_TYPE, domainSid *SID, sid *SID, sizeSid *uint32) (err error) = advapi32.CreateWellKnownSid
//sys	isWellKnownSid(sid *SID, sidType WELL_KNOWN_SID_TYPE) (isWellKnown bool) = advapi32.IsWellKnownSid
//sys	FreeSid(sid *SID) (err error) [failretval!=0] = advapi32.FreeSid
//sys	EqualSid(sid1 *SID, sid2 *SID) (isEqual bool) = advapi32.EqualSid
//sys	getSidIdentifierAuthority(sid *SID) (authority *SidIdentifierAuthority) = advapi32.GetSidIdentifierAuthority
//sys	getSidSubAuthorityCount(sid *SID) (count *uint8) = advapi32.GetSidSubAuthorityCount
//sys	getSidSubAuthority(sid *SID, index uint32) (subAuthority *uint32) = advapi32.GetSidSubAuthority
//sys	isValidSid(sid *SID) (isValid bool) = advapi32.IsValidSid

// The security identifier (SID) structure is a variable-length
// structure used to uniquely identify users or groups.
type SID struct{}

// StringToSid converts a string-format security identifier
// SID into a valid, functional SID.
func StringToSid(s string) (*SID, error) {
	var sid *SID
	p, e := UTF16PtrFromString(s)
	if e != nil {
		return nil, e
	}
	e = ConvertStringSidToSid(p, &sid)
	if e != nil {
		return nil, e
	}
	defer LocalFree((Handle)(unsafe.Pointer(sid)))
	return sid.Copy()
}

// LookupSID retrieves a security identifier SID for the account
// and the name of the domain on which the account was found.
// System specify target computer to search.
func LookupSID(system, account string) (sid *SID, domain string, accType uint32, err error) {
	if len(account) == 0 {
		return nil, "", 0, syscall.EINVAL
	}
	acc, e := UTF16PtrFromString(account)
	if e != nil {
		return nil, "", 0, e
	}
	var sys *uint16
	if len(system) > 0 {
		sys, e = UTF16PtrFromString(system)
		if e != nil {
			return nil, "", 0, e
		}
	}
	n := uint32(50)
	dn := uint32(50)
	for {
		b := make([]byte, n)
		db := make([]uint16, dn)
		sid = (*SID)(unsafe.Pointer(&b[0]))
		e = LookupAccountName(sys, acc, sid, &n, &db[0], &dn, &accType)
		if e == nil {
			return sid, UTF16ToString(db), accType, nil
		}
		if e != ERROR_INSUFFICIENT_BUFFER {
			return nil, "", 0, e
		}
		if n <= uint32(len(b)) {
			return nil, "", 0, e
		}
	}
}

// String converts SID to a string format suitable for display, storage, or transmission.
func (sid *SID) String() string {
	// From https://docs.microsoft.com/en-us/windows/win32/secbiomet/general-constants
	const SecurityMaxSidSize = 68
	var s *uint16
	e := ConvertSidToStringSid(sid, &s)
	if e != nil {
		return ""
	}
	defer LocalFree((Handle)(unsafe.Pointer(s)))
	return UTF16ToString((*[SecurityMaxSidSize]uint16)(unsafe.Pointer(s))[:])
}

// Len returns the length, in bytes, of a valid security identifier SID.
func (sid *SID) Len() int {
	return int(GetLengthSid(sid))
}

// Copy creates a duplicate of security identifier SID.
func (sid *SID) Copy() (*SID, error) {
	b := make([]byte, sid.Len())
	sid2 := (*SID)(unsafe.Pointer(&b[0]))
	e := CopySid(uint32(len(b)), sid2, sid)
	if e != nil {
		return nil, e
	}
	return sid2, nil
}

// IdentifierAuthority returns the identifier authority of the SID.
func (sid *SID) IdentifierAuthority() SidIdentifierAuthority {
	return *getSidIdentifierAuthority(sid)
}

// SubAuthorityCount returns the number of sub-authorities in the SID.
func (sid *SID) SubAuthorityCount() uint8 {
	return *getSidSubAuthorityCount(sid)
}

// SubAuthority returns the sub-authority of the SID as specified by
// the index, which must be less than sid.SubAuthorityCount().
func (sid *SID) SubAuthority(idx uint32) uint32 {
	if idx >= uint32(sid.SubAuthorityCount()) {
		panic("sub-authority index out of range")
	}
	return *getSidSubAuthority(sid, idx)
}

// IsValid returns whether the SID has a valid revision and length.
func (sid *SID) IsValid() bool {
	return isValidSid(sid)
}

// Equals compares two SIDs for equality.
func (sid *SID) Equals(sid2 *SID) bool {
	return EqualSid(sid, sid2)
}

// IsWellKnown determines whether the SID matches the well-known sidType.
func (sid *SID) IsWellKnown(sidType WELL_KNOWN_SID_TYPE) bool {
	return isWellKnownSid(sid, sidType)
}

// LookupAccount retrieves the name of the account for this SID
// and the name of the first domain on which this SID is found.
// System specify target computer to search for.
func (sid *SID) LookupAccount(system string) (account, domain string, accType uint32, err error) {
	var sys *uint16
	if len(system) > 0 {
		sys, err = UTF16PtrFromString(system)
		if err != nil {
			return "", "", 0, err
		}
	}
	n := uint32(50)
	dn := uint32(50)
	for {
		b := make([]uint16, n)
		db := make([]uint16, dn)
		e := LookupAccountSid(sys, sid, &b[0], &n, &db[0], &dn, &accType)
		if e == nil {
			return UTF16ToString(b), UTF16ToString(db), accType, nil
		}
		if e != ERROR_INSUFFICIENT_BUFFER {
			return "", "", 0, e
		}
		if n <= uint32(len(b)) {
			return "", "", 0, e
		}
	}
}

// Various types of pre-specified SIDs that can be synthesized and compared at runtime.
type WELL_KNOWN_SID_TYPE uint32

const (
	WinNullSid                                    = 0
	WinWorldSid                                   = 1
	WinLocalSid                                   = 2
	WinCreatorOwnerSid                            = 3
	WinCreatorGroupSid                            = 4
	WinCreatorOwnerServerSid                      = 5
	WinCreatorGroupServerSid                      = 6
	WinNtAuthoritySid                             = 7
	WinDialupSid                                  = 8
	WinNetworkSid                                 = 9
	WinBatchSid                                   = 10
	WinInteractiveSid                             = 11
	WinServiceSid                                 = 12
	WinAnonymousSid                               = 13
	WinProxySid                                   = 14
	WinEnterpriseControllersSid                   = 15
	WinSelfSid                                    = 16
	WinAuthenticatedUserSid                       = 17
	WinRestrictedCodeSid                          = 18
	WinTerminalServerSid                          = 19
	WinRemoteLogonIdSid                           = 20
	WinLogonIdsSid                                = 21
	WinLocalSystemSid                             = 22
	WinLocalServiceSid                            = 23
	WinNetworkServiceSid                          = 24
	WinBuiltinDomainSid                           = 25
	WinBuiltinAdministratorsSid                   = 26
	WinBuiltinUsersSid                            = 27
	WinBuiltinGuestsSid                           = 28
	WinBuiltinPowerUsersSid                       = 29
	WinBuiltinAccountOperatorsSid                 = 30
	WinBuiltinSystemOperatorsSid                  = 31
	WinBuiltinPrintOperatorsSid                   = 32
	WinBuiltinBackupOperatorsSid                  = 33
	WinBuiltinReplicatorSid                       = 34
	WinBuiltinPreWindows2000CompatibleAccessSid   = 35
	WinBuiltinRemoteDesktopUsersSid               = 36
	WinBuiltinNetworkConfigurationOperatorsSid    = 37
	WinAccountAdministratorSid                    = 38
	WinAccountGuestSid                            = 39
	WinAccountKrbtgtSid                           = 40
	WinAccountDomainAdminsSid                     = 41
	WinAccountDomainUsersSid                      = 42
	WinAccountDomainGuestsSid                     = 43
	WinAccountComputersSid                        = 44
	WinAccountControllersSid                      = 45
	WinAccountCertAdminsSid                       = 46
	WinAccountSchemaAdminsSid                     = 47
	WinAccountEnterpriseAdminsSid                 = 48
	WinAccountPolicyAdminsSid                     = 49
	WinAccountRasAndIasServersSid                 = 50
	WinNTLMAuthenticationSid                      = 51
	WinDigestAuthenticationSid                    = 52
	WinSChannelAuthenticationSid                  = 53
	WinThisOrganizationSid                        = 54
	WinOtherOrganizationSid                       = 55
	WinBuiltinIncomingForestTrustBuildersSid      = 56
	WinBuiltinPerfMonitoringUsersSid              = 57
	WinBuiltinPerfLoggingUsersSid                 = 58
	WinBuiltinAuthorizationAccessSid              = 59
	WinBuiltinTerminalServerLicenseServersSid     = 60
	WinBuiltinDCOMUsersSid                        = 61
	WinBuiltinIUsersSid                           = 62
	WinIUserSid                                   = 63
	WinBuiltinCryptoOperatorsSid                  = 64
	WinUntrustedLabelSid                          = 65
	WinLowLabelSid                                = 66
	WinMediumLabelSid                             = 67
	WinHighLabelSid                               = 68
	WinSystemLabelSid                             = 69
	WinWriteRestrictedCodeSid                     = 70
	WinCreatorOwnerRightsSid                      = 71
	WinCacheablePrincipalsGroupSid                = 72
	WinNonCacheablePrincipalsGroupSid             = 73
	WinEnterpriseReadonlyControllersSid           = 74
	WinAccountReadonlyControllersSid              = 75
	WinBuiltinEventLogReadersGroup                = 76
	WinNewEnterpriseReadonlyControllersSid        = 77
	WinBuiltinCertSvcDComAccessGroup              = 78
	WinMediumPlusLabelSid                         = 79
	WinLocalLogonSid                              = 80
	WinConsoleLogonSid                            = 81
	WinThisOrganizationCertificateSid             = 82
	WinApplicationPackageAuthoritySid             = 83
	WinBuiltinAnyPackageSid                       = 84
	WinCapabilityInternetClientSid                = 85
	WinCapabilityInternetClientServerSid          = 86
	WinCapabilityPrivateNetworkClientServerSid    = 87
	WinCapabilityPicturesLibrarySid               = 88
	WinCapabilityVideosLibrarySid                 = 89
	WinCapabilityMusicLibrarySid                  = 90
	WinCapabilityDocumentsLibrarySid              = 91
	WinCapabilitySharedUserCertificatesSid        = 92
	WinCapabilityEnterpriseAuthenticationSid      = 93
	WinCapabilityRemovableStorageSid              = 94
	WinBuiltinRDSRemoteAccessServersSid           = 95
	WinBuiltinRDSEndpointServersSid               = 96
	WinBuiltinRDSManagementServersSid             = 97
	WinUserModeDriversSid                         = 98
	WinBuiltinHyperVAdminsSid                     = 99
	WinAccountCloneableControllersSid             = 100
	WinBuiltinAccessControlAssistanceOperatorsSid = 101
	WinBuiltinRemoteManagementUsersSid            = 102
	WinAuthenticationAuthorityAssertedSid         = 103
	WinAuthenticationServiceAssertedSid           = 104
	WinLocalAccountSid                            = 105
	WinLocalAccountAndAdministratorSid            = 106
	WinAccountProtectedUsersSid                   = 107
	WinCapabilityAppointmentsSid                  = 108
	WinCapabilityContactsSid                      = 109
	WinAccountDefaultSystemManagedSid             = 110
	WinBuiltinDefaultSystemManagedGroupSid        = 111
	WinBuiltinStorageReplicaAdminsSid             = 112
	WinAccountKeyAdminsSid                        = 113
	WinAccountEnterpriseKeyAdminsSid              = 114
	WinAuthenticationKeyTrustSid                  = 115
	WinAuthenticationKeyPropertyMFASid            = 116
	WinAuthenticationKeyPropertyAttestationSid    = 117
	WinAuthenticationFreshKeyAuthSid              = 118
	WinBuiltinDeviceOwnersSid                     = 119
)

// Creates a SID for a well-known predefined alias, generally using the constants of the form
// Win*Sid, for the local machine.
func CreateWellKnownSid(sidType WELL_KNOWN_SID_TYPE) (*SID, error) {
	return CreateWellKnownDomainSid(sidType, nil)
}

// Creates a SID for a well-known predefined alias, generally using the constants of the form
// Win*Sid, for the domain specified by the domainSid parameter.
func CreateWellKnownDomainSid(sidType WELL_KNOWN_SID_TYPE, domainSid *SID) (*SID, error) {
	n := uint32(50)
	for {
		b := make([]byte, n)
		sid := (*SID)(unsafe.Pointer(&b[0]))
		err := createWellKnownSid(sidType, domainSid, sid, &n)
		if err == nil {
			return sid, nil
		}
		if err != ERROR_INSUFFICIENT_BUFFER {
			return nil, err
		}
		if n <= uint32(len(b)) {
			return nil, err
		}
	}
}

const (
	// do not reorder
	TOKEN_ASSIGN_PRIMARY = 1 << iota
	TOKEN_DUPLICATE
	TOKEN_IMPERSONATE
	TOKEN_QUERY
	TOKEN_QUERY_SOURCE
	TOKEN_ADJUST_PRIVILEGES
	TOKEN_ADJUST_GROUPS
	TOKEN_ADJUST_DEFAULT
	TOKEN_ADJUST_SESSIONID

	TOKEN_ALL_ACCESS = STANDARD_RIGHTS_REQUIRED |
		TOKEN_ASSIGN_PRIMARY |
		TOKEN_DUPLICATE |
		TOKEN_IMPERSONATE |
		TOKEN_QUERY |
		TOKEN_QUERY_SOURCE |
		TOKEN_ADJUST_PRIVILEGES |
		TOKEN_ADJUST_GROUPS |
		TOKEN_ADJUST_DEFAULT |
		TOKEN_ADJUST_SESSIONID
	TOKEN_READ  = STANDARD_RIGHTS_READ | TOKEN_QUERY
	TOKEN_WRITE = STANDARD_RIGHTS_WRITE |
		TOKEN_ADJUST_PRIVILEGES |
		TOKEN_ADJUST_GROUPS |
		TOKEN_ADJUST_DEFAULT
	TOKEN_EXECUTE = STANDARD_RIGHTS_EXECUTE
)

const (
	// do not reorder
	TokenUser = 1 + iota
	TokenGroups
	TokenPrivileges
	TokenOwner
	TokenPrimaryGroup
	TokenDefaultDacl
	TokenSource
	TokenType
	TokenImpersonationLevel
	TokenStatistics
	TokenRestrictedSids
	TokenSessionId
	TokenGroupsAndPrivileges
	TokenSessionReference
	TokenSandBoxInert
	TokenAuditPolicy
	TokenOrigin
	TokenElevationType
	TokenLinkedToken
	TokenElevation
	TokenHasRestrictions
	TokenAccessInformation
	TokenVirtualizationAllowed
	TokenVirtualizationEnabled
	TokenIntegrityLevel
	TokenUIAccess
	TokenMandatoryPolicy
	TokenLogonSid
	MaxTokenInfoClass
)

// Group attributes inside of Tokengroups.Groups[i].Attributes
const (
	SE_GROUP_MANDATORY          = 0x00000001
	SE_GROUP_ENABLED_BY_DEFAULT = 0x00000002
	SE_GROUP_ENABLED            = 0x00000004
	SE_GROUP_OWNER              = 0x00000008
	SE_GROUP_USE_FOR_DENY_ONLY  = 0x00000010
	SE_GROUP_INTEGRITY          = 0x00000020
	SE_GROUP_INTEGRITY_ENABLED  = 0x00000040
	SE_GROUP_LOGON_ID           = 0xC0000000
	SE_GROUP_RESOURCE           = 0x20000000
	SE_GROUP_VALID_ATTRIBUTES   = SE_GROUP_MANDATORY | SE_GROUP_ENABLED_BY_DEFAULT | SE_GROUP_ENABLED | SE_GROUP_OWNER | SE_GROUP_USE_FOR_DENY_ONLY | SE_GROUP_LOGON_ID | SE_GROUP_RESOURCE | SE_GROUP_INTEGRITY | SE_GROUP_INTEGRITY_ENABLED
)

// Privilege attributes
const (
	SE_PRIVILEGE_ENABLED_BY_DEFAULT = 0x00000001
	SE_PRIVILEGE_ENABLED            = 0x00000002
	SE_PRIVILEGE_REMOVED            = 0x00000004
	SE_PRIVILEGE_USED_FOR_ACCESS    = 0x80000000
	SE_PRIVILEGE_VALID_ATTRIBUTES   = SE_PRIVILEGE_ENABLED_BY_DEFAULT | SE_PRIVILEGE_ENABLED | SE_PRIVILEGE_REMOVED | SE_PRIVILEGE_USED_FOR_ACCESS
)

// Token types
const (
	TokenPrimary       = 1
	TokenImpersonation = 2
)

// Impersonation levels
const (
	SecurityAnonymous      = 0
	SecurityIdentification = 1
	SecurityImpersonation  = 2
	SecurityDelegation     = 3
)

type LUID struct {
	LowPart  uint32
	HighPart int32
}

type LUIDAndAttributes struct {
	Luid       LUID
	Attributes uint32
}

type SIDAndAttributes struct {
	Sid        *SID
	Attributes uint32
}

type Tokenuser struct {
	User SIDAndAttributes
}

type Tokenprimarygroup struct {
	PrimaryGroup *SID
}

type Tokengroups struct {
	GroupCount uint32
	Groups     [1]SIDAndAttributes // Use AllGroups() for iterating.
}

// AllGroups returns a slice that can be used to iterate over the groups in g.
func (g *Tokengroups) AllGroups() []SIDAndAttributes {
	return (*[(1 << 28) - 1]SIDAndAttributes)(unsafe.Pointer(&g.Groups[0]))[:g.GroupCount:g.GroupCount]
}

type Tokenprivileges struct {
	PrivilegeCount uint32
	Privileges     [1]LUIDAndAttributes // Use AllPrivileges() for iterating.
}

// AllPrivileges returns a slice that can be used to iterate over the privileges in p.
func (p *Tokenprivileges) AllPrivileges() []LUIDAndAttributes {
	return (*[(1 << 27) - 1]LUIDAndAttributes)(unsafe.Pointer(&p.Privileges[0]))[:p.PrivilegeCount:p.PrivilegeCount]
}

type Tokenmandatorylabel struct {
	Label SIDAndAttributes
}

func (tml *Tokenmandatorylabel) Size() uint32 {
	return uint32(unsafe.Sizeof(Tokenmandatorylabel{})) + GetLengthSid(tml.Label.Sid)
}

// Authorization Functions
//sys	checkTokenMembership(tokenHandle Token, sidToCheck *SID, isMember *int32) (err error) = advapi32.CheckTokenMembership
//sys	OpenProcessToken(process Handle, access uint32, token *Token) (err error) = advapi32.OpenProcessToken
//sys	OpenThreadToken(thread Handle, access uint32, openAsSelf bool, token *Token) (err error) = advapi32.OpenThreadToken
//sys	ImpersonateSelf(impersonationlevel uint32) (err error) = advapi32.ImpersonateSelf
//sys	RevertToSelf() (err error) = advapi32.RevertToSelf
//sys	SetThreadToken(thread *Handle, token Token) (err error) = advapi32.SetThreadToken
//sys	LookupPrivilegeValue(systemname *uint16, name *uint16, luid *LUID) (err error) = advapi32.LookupPrivilegeValueW
//sys	AdjustTokenPrivileges(token Token, disableAllPrivileges bool, newstate *Tokenprivileges, buflen uint32, prevstate *Tokenprivileges, returnlen *uint32) (err error) = advapi32.AdjustTokenPrivileges
//sys	AdjustTokenGroups(token Token, resetToDefault bool, newstate *Tokengroups, buflen uint32, prevstate *Tokengroups, returnlen *uint32) (err error) = advapi32.AdjustTokenGroups
//sys	GetTokenInformation(token Token, infoClass uint32, info *byte, infoLen uint32, returnedLen *uint32) (err error) = advapi32.GetTokenInformation
//sys	SetTokenInformation(token Token, infoClass uint32, info *byte, infoLen uint32) (err error) = advapi32.SetTokenInformation
//sys	DuplicateTokenEx(existingToken Token, desiredAccess uint32, tokenAttributes *SecurityAttributes, impersonationLevel uint32, tokenType uint32, newToken *Token) (err error) = advapi32.DuplicateTokenEx
//sys	GetUserProfileDirectory(t Token, dir *uint16, dirLen *uint32) (err error) = userenv.GetUserProfileDirectoryW
//sys	getSystemDirectory(dir *uint16, dirLen uint32) (len uint32, err error) = kernel32.GetSystemDirectoryW
//sys	getWindowsDirectory(dir *uint16, dirLen uint32) (len uint32, err error) = kernel32.GetWindowsDirectoryW
//sys	getSystemWindowsDirectory(dir *uint16, dirLen uint32) (len uint32, err error) = kernel32.GetSystemWindowsDirectoryW

// An access token contains the security information for a logon session.
// The system creates an access token when a user logs on, and every
// process executed on behalf of the user has a copy of the token.
// The token identifies the user, the user's groups, and the user's
// privileges. The system uses the token to control access to securable
// objects and to control the ability of the user to perform various
// system-related operations on the local computer.
type Token Handle

// OpenCurrentProcessToken opens an access token associated with current
// process with TOKEN_QUERY access. It is a real token that needs to be closed.
//
// Deprecated: Explicitly call OpenProcessToken(CurrentProcess(), ...)
// with the desired access instead, or use GetCurrentProcessToken for a
// TOKEN_QUERY token.
func OpenCurrentProcessToken() (Token, error) {
<<<<<<< HEAD
	p, e := GetCurrentProcess()
	if e != nil {
		return 0, e
	}
	var t Token
	e = OpenProcessToken(p, TOKEN_QUERY|TOKEN_DUPLICATE, &t)
	if e != nil {
		return 0, e
	}
	return t, nil
=======
	var token Token
	err := OpenProcessToken(CurrentProcess(), TOKEN_QUERY, &token)
	return token, err
>>>>>>> e14d968f
}

// GetCurrentProcessToken returns the access token associated with
// the current process. It is a pseudo token that does not need
// to be closed.
func GetCurrentProcessToken() Token {
	return Token(^uintptr(4 - 1))
}

// GetCurrentThreadToken return the access token associated with
// the current thread. It is a pseudo token that does not need
// to be closed.
func GetCurrentThreadToken() Token {
	return Token(^uintptr(5 - 1))
}

// GetCurrentThreadEffectiveToken returns the effective access token
// associated with the current thread. It is a pseudo token that does
// not need to be closed.
func GetCurrentThreadEffectiveToken() Token {
	return Token(^uintptr(6 - 1))
}

// Close releases access to access token.
func (t Token) Close() error {
	return CloseHandle(Handle(t))
}

// getInfo retrieves a specified type of information about an access token.
func (t Token) getInfo(class uint32, initSize int) (unsafe.Pointer, error) {
	n := uint32(initSize)
	for {
		b := make([]byte, n)
		e := GetTokenInformation(t, class, &b[0], uint32(len(b)), &n)
		if e == nil {
			return unsafe.Pointer(&b[0]), nil
		}
		if e != ERROR_INSUFFICIENT_BUFFER {
			return nil, e
		}
		if n <= uint32(len(b)) {
			return nil, e
		}
	}
}

// GetTokenUser retrieves access token t user account information.
func (t Token) GetTokenUser() (*Tokenuser, error) {
	i, e := t.getInfo(TokenUser, 50)
	if e != nil {
		return nil, e
	}
	return (*Tokenuser)(i), nil
}

// GetTokenGroups retrieves group accounts associated with access token t.
func (t Token) GetTokenGroups() (*Tokengroups, error) {
	i, e := t.getInfo(TokenGroups, 50)
	if e != nil {
		return nil, e
	}
	return (*Tokengroups)(i), nil
}

// GetTokenPrimaryGroup retrieves access token t primary group information.
// A pointer to a SID structure representing a group that will become
// the primary group of any objects created by a process using this access token.
func (t Token) GetTokenPrimaryGroup() (*Tokenprimarygroup, error) {
	i, e := t.getInfo(TokenPrimaryGroup, 50)
	if e != nil {
		return nil, e
	}
	return (*Tokenprimarygroup)(i), nil
}

// GetUserProfileDirectory retrieves path to the
// root directory of the access token t user's profile.
func (t Token) GetUserProfileDirectory() (string, error) {
	n := uint32(100)
	for {
		b := make([]uint16, n)
		e := GetUserProfileDirectory(t, &b[0], &n)
		if e == nil {
			return UTF16ToString(b), nil
		}
		if e != ERROR_INSUFFICIENT_BUFFER {
			return "", e
		}
		if n <= uint32(len(b)) {
			return "", e
		}
	}
}

// IsElevated returns whether the current token is elevated from a UAC perspective.
func (token Token) IsElevated() bool {
	var isElevated uint32
	var outLen uint32
	err := GetTokenInformation(token, TokenElevation, (*byte)(unsafe.Pointer(&isElevated)), uint32(unsafe.Sizeof(isElevated)), &outLen)
	if err != nil {
		return false
	}
	return outLen == uint32(unsafe.Sizeof(isElevated)) && isElevated != 0
}

// GetLinkedToken returns the linked token, which may be an elevated UAC token.
func (token Token) GetLinkedToken() (Token, error) {
	var linkedToken Token
	var outLen uint32
	err := GetTokenInformation(token, TokenLinkedToken, (*byte)(unsafe.Pointer(&linkedToken)), uint32(unsafe.Sizeof(linkedToken)), &outLen)
	if err != nil {
		return Token(0), err
	}
	return linkedToken, nil
}

// GetSystemDirectory retrieves the path to current location of the system
// directory, which is typically, though not always, `C:\Windows\System32`.
func GetSystemDirectory() (string, error) {
	n := uint32(MAX_PATH)
	for {
		b := make([]uint16, n)
		l, e := getSystemDirectory(&b[0], n)
		if e != nil {
			return "", e
		}
		if l <= n {
			return UTF16ToString(b[:l]), nil
		}
		n = l
	}
}

// GetWindowsDirectory retrieves the path to current location of the Windows
// directory, which is typically, though not always, `C:\Windows`. This may
// be a private user directory in the case that the application is running
// under a terminal server.
func GetWindowsDirectory() (string, error) {
	n := uint32(MAX_PATH)
	for {
		b := make([]uint16, n)
		l, e := getWindowsDirectory(&b[0], n)
		if e != nil {
			return "", e
		}
		if l <= n {
			return UTF16ToString(b[:l]), nil
		}
		n = l
	}
}

// GetSystemWindowsDirectory retrieves the path to current location of the
// Windows directory, which is typically, though not always, `C:\Windows`.
func GetSystemWindowsDirectory() (string, error) {
	n := uint32(MAX_PATH)
	for {
		b := make([]uint16, n)
		l, e := getSystemWindowsDirectory(&b[0], n)
		if e != nil {
			return "", e
		}
		if l <= n {
			return UTF16ToString(b[:l]), nil
		}
		n = l
	}
}

// IsMember reports whether the access token t is a member of the provided SID.
func (t Token) IsMember(sid *SID) (bool, error) {
	var b int32
	if e := checkTokenMembership(t, sid, &b); e != nil {
		return false, e
	}
	return b != 0, nil
}

const (
	WTS_CONSOLE_CONNECT        = 0x1
	WTS_CONSOLE_DISCONNECT     = 0x2
	WTS_REMOTE_CONNECT         = 0x3
	WTS_REMOTE_DISCONNECT      = 0x4
	WTS_SESSION_LOGON          = 0x5
	WTS_SESSION_LOGOFF         = 0x6
	WTS_SESSION_LOCK           = 0x7
	WTS_SESSION_UNLOCK         = 0x8
	WTS_SESSION_REMOTE_CONTROL = 0x9
	WTS_SESSION_CREATE         = 0xa
	WTS_SESSION_TERMINATE      = 0xb
)

const (
	WTSActive       = 0
	WTSConnected    = 1
	WTSConnectQuery = 2
	WTSShadow       = 3
	WTSDisconnected = 4
	WTSIdle         = 5
	WTSListen       = 6
	WTSReset        = 7
	WTSDown         = 8
	WTSInit         = 9
)

type WTSSESSION_NOTIFICATION struct {
	Size      uint32
	SessionID uint32
}

type WTS_SESSION_INFO struct {
	SessionID         uint32
	WindowStationName *uint16
	State             uint32
}

//sys WTSQueryUserToken(session uint32, token *Token) (err error) = wtsapi32.WTSQueryUserToken
//sys WTSEnumerateSessions(handle Handle, reserved uint32, version uint32, sessions **WTS_SESSION_INFO, count *uint32) (err error) = wtsapi32.WTSEnumerateSessionsW
//sys WTSFreeMemory(ptr uintptr) = wtsapi32.WTSFreeMemory

type ACL struct {
	aclRevision byte
	sbz1        byte
	aclSize     uint16
	aceCount    uint16
	sbz2        uint16
}

type SECURITY_DESCRIPTOR struct {
	revision byte
	sbz1     byte
	control  SECURITY_DESCRIPTOR_CONTROL
	owner    *SID
	group    *SID
	sacl     *ACL
	dacl     *ACL
}

type SecurityAttributes struct {
	Length             uint32
	SecurityDescriptor *SECURITY_DESCRIPTOR
	InheritHandle      uint32
}

type SE_OBJECT_TYPE uint32

// Constants for type SE_OBJECT_TYPE
const (
	SE_UNKNOWN_OBJECT_TYPE     = 0
	SE_FILE_OBJECT             = 1
	SE_SERVICE                 = 2
	SE_PRINTER                 = 3
	SE_REGISTRY_KEY            = 4
	SE_LMSHARE                 = 5
	SE_KERNEL_OBJECT           = 6
	SE_WINDOW_OBJECT           = 7
	SE_DS_OBJECT               = 8
	SE_DS_OBJECT_ALL           = 9
	SE_PROVIDER_DEFINED_OBJECT = 10
	SE_WMIGUID_OBJECT          = 11
	SE_REGISTRY_WOW64_32KEY    = 12
	SE_REGISTRY_WOW64_64KEY    = 13
)

type SECURITY_INFORMATION uint32

// Constants for type SECURITY_INFORMATION
const (
	OWNER_SECURITY_INFORMATION            = 0x00000001
	GROUP_SECURITY_INFORMATION            = 0x00000002
	DACL_SECURITY_INFORMATION             = 0x00000004
	SACL_SECURITY_INFORMATION             = 0x00000008
	LABEL_SECURITY_INFORMATION            = 0x00000010
	ATTRIBUTE_SECURITY_INFORMATION        = 0x00000020
	SCOPE_SECURITY_INFORMATION            = 0x00000040
	BACKUP_SECURITY_INFORMATION           = 0x00010000
	PROTECTED_DACL_SECURITY_INFORMATION   = 0x80000000
	PROTECTED_SACL_SECURITY_INFORMATION   = 0x40000000
	UNPROTECTED_DACL_SECURITY_INFORMATION = 0x20000000
	UNPROTECTED_SACL_SECURITY_INFORMATION = 0x10000000
)

type SECURITY_DESCRIPTOR_CONTROL uint16

// Constants for type SECURITY_DESCRIPTOR_CONTROL
const (
	SE_OWNER_DEFAULTED       = 0x0001
	SE_GROUP_DEFAULTED       = 0x0002
	SE_DACL_PRESENT          = 0x0004
	SE_DACL_DEFAULTED        = 0x0008
	SE_SACL_PRESENT          = 0x0010
	SE_SACL_DEFAULTED        = 0x0020
	SE_DACL_AUTO_INHERIT_REQ = 0x0100
	SE_SACL_AUTO_INHERIT_REQ = 0x0200
	SE_DACL_AUTO_INHERITED   = 0x0400
	SE_SACL_AUTO_INHERITED   = 0x0800
	SE_DACL_PROTECTED        = 0x1000
	SE_SACL_PROTECTED        = 0x2000
	SE_RM_CONTROL_VALID      = 0x4000
	SE_SELF_RELATIVE         = 0x8000
)

type ACCESS_MASK uint32

// Constants for type ACCESS_MASK
const (
	DELETE                   = 0x00010000
	READ_CONTROL             = 0x00020000
	WRITE_DAC                = 0x00040000
	WRITE_OWNER              = 0x00080000
	SYNCHRONIZE              = 0x00100000
	STANDARD_RIGHTS_REQUIRED = 0x000F0000
	STANDARD_RIGHTS_READ     = READ_CONTROL
	STANDARD_RIGHTS_WRITE    = READ_CONTROL
	STANDARD_RIGHTS_EXECUTE  = READ_CONTROL
	STANDARD_RIGHTS_ALL      = 0x001F0000
	SPECIFIC_RIGHTS_ALL      = 0x0000FFFF
	ACCESS_SYSTEM_SECURITY   = 0x01000000
	MAXIMUM_ALLOWED          = 0x02000000
	GENERIC_READ             = 0x80000000
	GENERIC_WRITE            = 0x40000000
	GENERIC_EXECUTE          = 0x20000000
	GENERIC_ALL              = 0x10000000
)

type ACCESS_MODE uint32

// Constants for type ACCESS_MODE
const (
	NOT_USED_ACCESS   = 0
	GRANT_ACCESS      = 1
	SET_ACCESS        = 2
	DENY_ACCESS       = 3
	REVOKE_ACCESS     = 4
	SET_AUDIT_SUCCESS = 5
	SET_AUDIT_FAILURE = 6
)

// Constants for AceFlags and Inheritance fields
const (
	NO_INHERITANCE                     = 0x0
	SUB_OBJECTS_ONLY_INHERIT           = 0x1
	SUB_CONTAINERS_ONLY_INHERIT        = 0x2
	SUB_CONTAINERS_AND_OBJECTS_INHERIT = 0x3
	INHERIT_NO_PROPAGATE               = 0x4
	INHERIT_ONLY                       = 0x8
	INHERITED_ACCESS_ENTRY             = 0x10
	INHERITED_PARENT                   = 0x10000000
	INHERITED_GRANDPARENT              = 0x20000000
	OBJECT_INHERIT_ACE                 = 0x1
	CONTAINER_INHERIT_ACE              = 0x2
	NO_PROPAGATE_INHERIT_ACE           = 0x4
	INHERIT_ONLY_ACE                   = 0x8
	INHERITED_ACE                      = 0x10
	VALID_INHERIT_FLAGS                = 0x1F
)

type MULTIPLE_TRUSTEE_OPERATION uint32

// Constants for MULTIPLE_TRUSTEE_OPERATION
const (
	NO_MULTIPLE_TRUSTEE    = 0
	TRUSTEE_IS_IMPERSONATE = 1
)

type TRUSTEE_FORM uint32

// Constants for TRUSTEE_FORM
const (
	TRUSTEE_IS_SID              = 0
	TRUSTEE_IS_NAME             = 1
	TRUSTEE_BAD_FORM            = 2
	TRUSTEE_IS_OBJECTS_AND_SID  = 3
	TRUSTEE_IS_OBJECTS_AND_NAME = 4
)

type TRUSTEE_TYPE uint32

// Constants for TRUSTEE_TYPE
const (
	TRUSTEE_IS_UNKNOWN          = 0
	TRUSTEE_IS_USER             = 1
	TRUSTEE_IS_GROUP            = 2
	TRUSTEE_IS_DOMAIN           = 3
	TRUSTEE_IS_ALIAS            = 4
	TRUSTEE_IS_WELL_KNOWN_GROUP = 5
	TRUSTEE_IS_DELETED          = 6
	TRUSTEE_IS_INVALID          = 7
	TRUSTEE_IS_COMPUTER         = 8
)

// Constants for ObjectsPresent field
const (
	ACE_OBJECT_TYPE_PRESENT           = 0x1
	ACE_INHERITED_OBJECT_TYPE_PRESENT = 0x2
)

type EXPLICIT_ACCESS struct {
	AccessPermissions ACCESS_MASK
	AccessMode        ACCESS_MODE
	Inheritance       uint32
	Trustee           TRUSTEE
}

// This type is the union inside of TRUSTEE and must be created using one of the TrusteeValueFrom* functions.
type TrusteeValue uintptr

func TrusteeValueFromString(str string) TrusteeValue {
	return TrusteeValue(unsafe.Pointer(StringToUTF16Ptr(str)))
}
func TrusteeValueFromSID(sid *SID) TrusteeValue {
	return TrusteeValue(unsafe.Pointer(sid))
}
func TrusteeValueFromObjectsAndSid(objectsAndSid *OBJECTS_AND_SID) TrusteeValue {
	return TrusteeValue(unsafe.Pointer(objectsAndSid))
}
func TrusteeValueFromObjectsAndName(objectsAndName *OBJECTS_AND_NAME) TrusteeValue {
	return TrusteeValue(unsafe.Pointer(objectsAndName))
}

type TRUSTEE struct {
	MultipleTrustee          *TRUSTEE
	MultipleTrusteeOperation MULTIPLE_TRUSTEE_OPERATION
	TrusteeForm              TRUSTEE_FORM
	TrusteeType              TRUSTEE_TYPE
	TrusteeValue             TrusteeValue
}

type OBJECTS_AND_SID struct {
	ObjectsPresent          uint32
	ObjectTypeGuid          GUID
	InheritedObjectTypeGuid GUID
	Sid                     *SID
}

type OBJECTS_AND_NAME struct {
	ObjectsPresent          uint32
	ObjectType              SE_OBJECT_TYPE
	ObjectTypeName          *uint16
	InheritedObjectTypeName *uint16
	Name                    *uint16
}

//sys	getSecurityInfo(handle Handle, objectType SE_OBJECT_TYPE, securityInformation SECURITY_INFORMATION, owner **SID, group **SID, dacl **ACL, sacl **ACL, sd **SECURITY_DESCRIPTOR) (ret error) = advapi32.GetSecurityInfo
//sys	SetSecurityInfo(handle Handle, objectType SE_OBJECT_TYPE, securityInformation SECURITY_INFORMATION, owner *SID, group *SID, dacl *ACL, sacl *ACL) = advapi32.SetSecurityInfo
//sys	getNamedSecurityInfo(objectName string, objectType SE_OBJECT_TYPE, securityInformation SECURITY_INFORMATION, owner **SID, group **SID, dacl **ACL, sacl **ACL, sd **SECURITY_DESCRIPTOR) (ret error) = advapi32.GetNamedSecurityInfoW
//sys	SetNamedSecurityInfo(objectName string, objectType SE_OBJECT_TYPE, securityInformation SECURITY_INFORMATION, owner *SID, group *SID, dacl *ACL, sacl *ACL) (ret error) = advapi32.SetNamedSecurityInfoW

//sys	buildSecurityDescriptor(owner *TRUSTEE, group *TRUSTEE, countAccessEntries uint32, accessEntries *EXPLICIT_ACCESS, countAuditEntries uint32, auditEntries *EXPLICIT_ACCESS, oldSecurityDescriptor *SECURITY_DESCRIPTOR, sizeNewSecurityDescriptor *uint32, newSecurityDescriptor **SECURITY_DESCRIPTOR) (ret error) = advapi32.BuildSecurityDescriptorW
//sys	initializeSecurityDescriptor(absoluteSD *SECURITY_DESCRIPTOR, revision uint32) (err error) = advapi32.InitializeSecurityDescriptor

//sys	getSecurityDescriptorControl(sd *SECURITY_DESCRIPTOR, control *SECURITY_DESCRIPTOR_CONTROL, revision *uint32) (err error) = advapi32.GetSecurityDescriptorControl
//sys	getSecurityDescriptorDacl(sd *SECURITY_DESCRIPTOR, daclPresent *bool, dacl **ACL, daclDefaulted *bool) (err error) = advapi32.GetSecurityDescriptorDacl
//sys	getSecurityDescriptorSacl(sd *SECURITY_DESCRIPTOR, saclPresent *bool, sacl **ACL, saclDefaulted *bool) (err error) = advapi32.GetSecurityDescriptorSacl
//sys	getSecurityDescriptorOwner(sd *SECURITY_DESCRIPTOR, owner **SID, ownerDefaulted *bool) (err error) = advapi32.GetSecurityDescriptorOwner
//sys	getSecurityDescriptorGroup(sd *SECURITY_DESCRIPTOR, group **SID, groupDefaulted *bool) (err error) = advapi32.GetSecurityDescriptorGroup
//sys	getSecurityDescriptorLength(sd *SECURITY_DESCRIPTOR) (len uint32) = advapi32.GetSecurityDescriptorLength
//sys	getSecurityDescriptorRMControl(sd *SECURITY_DESCRIPTOR, rmControl *uint8) (ret error) [failretval!=0] = advapi32.GetSecurityDescriptorRMControl
//sys	isValidSecurityDescriptor(sd *SECURITY_DESCRIPTOR) (isValid bool) = advapi32.IsValidSecurityDescriptor

//sys	setSecurityDescriptorControl(sd *SECURITY_DESCRIPTOR, controlBitsOfInterest SECURITY_DESCRIPTOR_CONTROL, controlBitsToSet SECURITY_DESCRIPTOR_CONTROL) (err error) = advapi32.SetSecurityDescriptorControl
//sys	setSecurityDescriptorDacl(sd *SECURITY_DESCRIPTOR, daclPresent bool, dacl *ACL, daclDefaulted bool) (err error) = advapi32.SetSecurityDescriptorDacl
//sys	setSecurityDescriptorSacl(sd *SECURITY_DESCRIPTOR, saclPresent bool, sacl *ACL, saclDefaulted bool) (err error) = advapi32.SetSecurityDescriptorSacl
//sys	setSecurityDescriptorOwner(sd *SECURITY_DESCRIPTOR, owner *SID, ownerDefaulted bool) (err error) = advapi32.SetSecurityDescriptorOwner
//sys	setSecurityDescriptorGroup(sd *SECURITY_DESCRIPTOR, group *SID, groupDefaulted bool) (err error) = advapi32.SetSecurityDescriptorGroup
//sys	setSecurityDescriptorRMControl(sd *SECURITY_DESCRIPTOR, rmControl *uint8) = advapi32.SetSecurityDescriptorRMControl

//sys	convertStringSecurityDescriptorToSecurityDescriptor(str string, revision uint32, sd **SECURITY_DESCRIPTOR, size *uint32) (err error) = advapi32.ConvertStringSecurityDescriptorToSecurityDescriptorW
//sys	convertSecurityDescriptorToStringSecurityDescriptor(sd *SECURITY_DESCRIPTOR, revision uint32, securityInformation SECURITY_INFORMATION, str **uint16, strLen *uint32) (err error) = advapi32.ConvertSecurityDescriptorToStringSecurityDescriptorW

//sys	makeAbsoluteSD(selfRelativeSD *SECURITY_DESCRIPTOR, absoluteSD *SECURITY_DESCRIPTOR, absoluteSDSize *uint32, dacl *ACL, daclSize *uint32, sacl *ACL, saclSize *uint32, owner *SID, ownerSize *uint32, group *SID, groupSize *uint32) (err error) = advapi32.MakeAbsoluteSD
//sys	makeSelfRelativeSD(absoluteSD *SECURITY_DESCRIPTOR, selfRelativeSD *SECURITY_DESCRIPTOR, selfRelativeSDSize *uint32) (err error) = advapi32.MakeSelfRelativeSD

//sys	setEntriesInAcl(countExplicitEntries uint32, explicitEntries *EXPLICIT_ACCESS, oldACL *ACL, newACL **ACL) (ret error) = advapi32.SetEntriesInAclW

// Control returns the security descriptor control bits.
func (sd *SECURITY_DESCRIPTOR) Control() (control SECURITY_DESCRIPTOR_CONTROL, revision uint32, err error) {
	err = getSecurityDescriptorControl(sd, &control, &revision)
	return
}

// SetControl sets the security descriptor control bits.
func (sd *SECURITY_DESCRIPTOR) SetControl(controlBitsOfInterest SECURITY_DESCRIPTOR_CONTROL, controlBitsToSet SECURITY_DESCRIPTOR_CONTROL) error {
	return setSecurityDescriptorControl(sd, controlBitsOfInterest, controlBitsToSet)
}

// RMControl returns the security descriptor resource manager control bits.
func (sd *SECURITY_DESCRIPTOR) RMControl() (control uint8, err error) {
	err = getSecurityDescriptorRMControl(sd, &control)
	return
}

// SetRMControl sets the security descriptor resource manager control bits.
func (sd *SECURITY_DESCRIPTOR) SetRMControl(rmControl uint8) {
	setSecurityDescriptorRMControl(sd, &rmControl)
}

// DACL returns the security descriptor DACL and whether it was defaulted. The dacl return value may be nil
// if a DACL exists but is an "empty DACL", meaning fully permissive. If the DACL does not exist, err returns
// ERROR_OBJECT_NOT_FOUND.
func (sd *SECURITY_DESCRIPTOR) DACL() (dacl *ACL, defaulted bool, err error) {
	var present bool
	err = getSecurityDescriptorDacl(sd, &present, &dacl, &defaulted)
	if !present {
		err = ERROR_OBJECT_NOT_FOUND
	}
	return
}

// SetDACL sets the absolute security descriptor DACL.
func (absoluteSD *SECURITY_DESCRIPTOR) SetDACL(dacl *ACL, present, defaulted bool) error {
	return setSecurityDescriptorDacl(absoluteSD, present, dacl, defaulted)
}

// SACL returns the security descriptor SACL and whether it was defaulted. The sacl return value may be nil
// if a SACL exists but is an "empty SACL", meaning fully permissive. If the SACL does not exist, err returns
// ERROR_OBJECT_NOT_FOUND.
func (sd *SECURITY_DESCRIPTOR) SACL() (sacl *ACL, defaulted bool, err error) {
	var present bool
	err = getSecurityDescriptorSacl(sd, &present, &sacl, &defaulted)
	if !present {
		err = ERROR_OBJECT_NOT_FOUND
	}
	return
}

// SetSACL sets the absolute security descriptor SACL.
func (absoluteSD *SECURITY_DESCRIPTOR) SetSACL(sacl *ACL, present, defaulted bool) error {
	return setSecurityDescriptorSacl(absoluteSD, present, sacl, defaulted)
}

// Owner returns the security descriptor owner and whether it was defaulted.
func (sd *SECURITY_DESCRIPTOR) Owner() (owner *SID, defaulted bool, err error) {
	err = getSecurityDescriptorOwner(sd, &owner, &defaulted)
	return
}

// SetOwner sets the absolute security descriptor owner.
func (absoluteSD *SECURITY_DESCRIPTOR) SetOwner(owner *SID, defaulted bool) error {
	return setSecurityDescriptorOwner(absoluteSD, owner, defaulted)
}

// Group returns the security descriptor group and whether it was defaulted.
func (sd *SECURITY_DESCRIPTOR) Group() (group *SID, defaulted bool, err error) {
	err = getSecurityDescriptorGroup(sd, &group, &defaulted)
	return
}

// SetGroup sets the absolute security descriptor owner.
func (absoluteSD *SECURITY_DESCRIPTOR) SetGroup(group *SID, defaulted bool) error {
	return setSecurityDescriptorGroup(absoluteSD, group, defaulted)
}

// Length returns the length of the security descriptor.
func (sd *SECURITY_DESCRIPTOR) Length() uint32 {
	return getSecurityDescriptorLength(sd)
}

// IsValid returns whether the security descriptor is valid.
func (sd *SECURITY_DESCRIPTOR) IsValid() bool {
	return isValidSecurityDescriptor(sd)
}

// String returns the SDDL form of the security descriptor, with a function signature that can be
// used with %v formatting directives.
func (sd *SECURITY_DESCRIPTOR) String() string {
	var sddl *uint16
	err := convertSecurityDescriptorToStringSecurityDescriptor(sd, 1, 0xff, &sddl, nil)
	if err != nil {
		return ""
	}
	defer LocalFree(Handle(unsafe.Pointer(sddl)))
	return UTF16ToString((*[(1 << 30) - 1]uint16)(unsafe.Pointer(sddl))[:])
}

// ToAbsolute converts a self-relative security descriptor into an absolute one.
func (selfRelativeSD *SECURITY_DESCRIPTOR) ToAbsolute() (absoluteSD *SECURITY_DESCRIPTOR, err error) {
	control, _, err := selfRelativeSD.Control()
	if err != nil {
		return
	}
	if control&SE_SELF_RELATIVE == 0 {
		err = ERROR_INVALID_PARAMETER
		return
	}
	var absoluteSDSize, daclSize, saclSize, ownerSize, groupSize uint32
	err = makeAbsoluteSD(selfRelativeSD, nil, &absoluteSDSize,
		nil, &daclSize, nil, &saclSize, nil, &ownerSize, nil, &groupSize)
	switch err {
	case ERROR_INSUFFICIENT_BUFFER:
	case nil:
		// makeAbsoluteSD is expected to fail, but it succeeds.
		return nil, ERROR_INTERNAL_ERROR
	default:
		return nil, err
	}
	if absoluteSDSize > 0 {
		absoluteSD = (*SECURITY_DESCRIPTOR)(unsafe.Pointer(&make([]byte, absoluteSDSize)[0]))
	}
	var (
		dacl  *ACL
		sacl  *ACL
		owner *SID
		group *SID
	)
	if daclSize > 0 {
		dacl = (*ACL)(unsafe.Pointer(&make([]byte, daclSize)[0]))
	}
	if saclSize > 0 {
		sacl = (*ACL)(unsafe.Pointer(&make([]byte, saclSize)[0]))
	}
	if ownerSize > 0 {
		owner = (*SID)(unsafe.Pointer(&make([]byte, ownerSize)[0]))
	}
	if groupSize > 0 {
		group = (*SID)(unsafe.Pointer(&make([]byte, groupSize)[0]))
	}
	err = makeAbsoluteSD(selfRelativeSD, absoluteSD, &absoluteSDSize,
		dacl, &daclSize, sacl, &saclSize, owner, &ownerSize, group, &groupSize)
	return
}

// ToSelfRelative converts an absolute security descriptor into a self-relative one.
func (absoluteSD *SECURITY_DESCRIPTOR) ToSelfRelative() (selfRelativeSD *SECURITY_DESCRIPTOR, err error) {
	control, _, err := absoluteSD.Control()
	if err != nil {
		return
	}
	if control&SE_SELF_RELATIVE != 0 {
		err = ERROR_INVALID_PARAMETER
		return
	}
	var selfRelativeSDSize uint32
	err = makeSelfRelativeSD(absoluteSD, nil, &selfRelativeSDSize)
	switch err {
	case ERROR_INSUFFICIENT_BUFFER:
	case nil:
		// makeSelfRelativeSD is expected to fail, but it succeeds.
		return nil, ERROR_INTERNAL_ERROR
	default:
		return nil, err
	}
	if selfRelativeSDSize > 0 {
		selfRelativeSD = (*SECURITY_DESCRIPTOR)(unsafe.Pointer(&make([]byte, selfRelativeSDSize)[0]))
	}
	err = makeSelfRelativeSD(absoluteSD, selfRelativeSD, &selfRelativeSDSize)
	return
}

func (selfRelativeSD *SECURITY_DESCRIPTOR) copySelfRelativeSecurityDescriptor() *SECURITY_DESCRIPTOR {
	sdBytes := make([]byte, selfRelativeSD.Length())
	copy(sdBytes, (*[(1 << 31) - 1]byte)(unsafe.Pointer(selfRelativeSD))[:len(sdBytes)])
	return (*SECURITY_DESCRIPTOR)(unsafe.Pointer(&sdBytes[0]))
}

// SecurityDescriptorFromString converts an SDDL string describing a security descriptor into a
// self-relative security descriptor object allocated on the Go heap.
func SecurityDescriptorFromString(sddl string) (sd *SECURITY_DESCRIPTOR, err error) {
	var winHeapSD *SECURITY_DESCRIPTOR
	err = convertStringSecurityDescriptorToSecurityDescriptor(sddl, 1, &winHeapSD, nil)
	if err != nil {
		return
	}
	defer LocalFree(Handle(unsafe.Pointer(winHeapSD)))
	return winHeapSD.copySelfRelativeSecurityDescriptor(), nil
}

// GetSecurityInfo queries the security information for a given handle and returns the self-relative security
// descriptor result on the Go heap.
func GetSecurityInfo(handle Handle, objectType SE_OBJECT_TYPE, securityInformation SECURITY_INFORMATION) (sd *SECURITY_DESCRIPTOR, err error) {
	var winHeapSD *SECURITY_DESCRIPTOR
	err = getSecurityInfo(handle, objectType, securityInformation, nil, nil, nil, nil, &winHeapSD)
	if err != nil {
		return
	}
	defer LocalFree(Handle(unsafe.Pointer(winHeapSD)))
	return winHeapSD.copySelfRelativeSecurityDescriptor(), nil
}

// GetNamedSecurityInfo queries the security information for a given named object and returns the self-relative security
// descriptor result on the Go heap.
func GetNamedSecurityInfo(objectName string, objectType SE_OBJECT_TYPE, securityInformation SECURITY_INFORMATION) (sd *SECURITY_DESCRIPTOR, err error) {
	var winHeapSD *SECURITY_DESCRIPTOR
	err = getNamedSecurityInfo(objectName, objectType, securityInformation, nil, nil, nil, nil, &winHeapSD)
	if err != nil {
		return
	}
	defer LocalFree(Handle(unsafe.Pointer(winHeapSD)))
	return winHeapSD.copySelfRelativeSecurityDescriptor(), nil
}

// BuildSecurityDescriptor makes a new security descriptor using the input trustees, explicit access lists, and
// prior security descriptor to be merged, any of which can be nil, returning the self-relative security descriptor
// result on the Go heap.
func BuildSecurityDescriptor(owner *TRUSTEE, group *TRUSTEE, accessEntries []EXPLICIT_ACCESS, auditEntries []EXPLICIT_ACCESS, mergedSecurityDescriptor *SECURITY_DESCRIPTOR) (sd *SECURITY_DESCRIPTOR, err error) {
	var winHeapSD *SECURITY_DESCRIPTOR
	var winHeapSDSize uint32
	var firstAccessEntry *EXPLICIT_ACCESS
	if len(accessEntries) > 0 {
		firstAccessEntry = &accessEntries[0]
	}
	var firstAuditEntry *EXPLICIT_ACCESS
	if len(auditEntries) > 0 {
		firstAuditEntry = &auditEntries[0]
	}
	err = buildSecurityDescriptor(owner, group, uint32(len(accessEntries)), firstAccessEntry, uint32(len(auditEntries)), firstAuditEntry, mergedSecurityDescriptor, &winHeapSDSize, &winHeapSD)
	if err != nil {
		return
	}
	defer LocalFree(Handle(unsafe.Pointer(winHeapSD)))
	return winHeapSD.copySelfRelativeSecurityDescriptor(), nil
}

// NewSecurityDescriptor creates and initializes a new absolute security descriptor.
func NewSecurityDescriptor() (absoluteSD *SECURITY_DESCRIPTOR, err error) {
	absoluteSD = &SECURITY_DESCRIPTOR{}
	err = initializeSecurityDescriptor(absoluteSD, 1)
	return
}

// ACLFromEntries returns a new ACL on the Go heap containing a list of explicit entries as well as those of another ACL.
// Both explicitEntries and mergedACL are optional and can be nil.
func ACLFromEntries(explicitEntries []EXPLICIT_ACCESS, mergedACL *ACL) (acl *ACL, err error) {
	var firstExplicitEntry *EXPLICIT_ACCESS
	if len(explicitEntries) > 0 {
		firstExplicitEntry = &explicitEntries[0]
	}
	var winHeapACL *ACL
	err = setEntriesInAcl(uint32(len(explicitEntries)), firstExplicitEntry, mergedACL, &winHeapACL)
	if err != nil {
		return
	}
	defer LocalFree(Handle(unsafe.Pointer(winHeapACL)))
	aclBytes := make([]byte, winHeapACL.aclSize)
	copy(aclBytes, (*[(1 << 31) - 1]byte)(unsafe.Pointer(winHeapACL))[:len(aclBytes)])
	return (*ACL)(unsafe.Pointer(&aclBytes[0])), nil
}<|MERGE_RESOLUTION|>--- conflicted
+++ resolved
@@ -656,22 +656,9 @@
 // with the desired access instead, or use GetCurrentProcessToken for a
 // TOKEN_QUERY token.
 func OpenCurrentProcessToken() (Token, error) {
-<<<<<<< HEAD
-	p, e := GetCurrentProcess()
-	if e != nil {
-		return 0, e
-	}
-	var t Token
-	e = OpenProcessToken(p, TOKEN_QUERY|TOKEN_DUPLICATE, &t)
-	if e != nil {
-		return 0, e
-	}
-	return t, nil
-=======
 	var token Token
 	err := OpenProcessToken(CurrentProcess(), TOKEN_QUERY, &token)
 	return token, err
->>>>>>> e14d968f
 }
 
 // GetCurrentProcessToken returns the access token associated with
